[build-system]
requires = ["hatchling"]
build-backend = "hatchling.build"

[project]
name = "launchpad"
version = "1.0.0"
description = "CLI tool for analyzing iOS and Android app bundle sizes"
readme = "README.md"
license = {file = "LICENSE"}
authors = [
    {name = "Sentry Team", email = "engineering@sentry.io"},
]
classifiers = [
    "Development Status :: 4 - Beta",
    "Environment :: Console",
    "Intended Audience :: Developers",
    "License :: OSI Approved :: MIT License",
    "Operating System :: MacOS",
    "Operating System :: POSIX :: Linux",
    "Programming Language :: Python :: 3",
    "Programming Language :: Python :: 3.11",
    "Programming Language :: Python :: 3.12",
    "Topic :: Software Development :: Build Tools",
    "Topic :: System :: Archiving",
]
requires-python = ">=3.11"
<<<<<<< HEAD
dependencies = [
    "click>=8.1.0",
    "lief>=0.14.0",
    "pydantic>=2.0.0",
    "rich>=13.0.0",
    "sortedcontainers>=2.4.0",
    "typing-extensions>=4.8.0",
]

[project.optional-dependencies]
dev = [
    "pytest>=7.4.0",
    "pytest-mock>=3.11.0",
    "black>=23.0.0",
    "isort>=5.12.0",
    "flake8>=6.0.0",
    "mypy>=1.5.0",
    "pre-commit>=3.4.0",
    "build>=1.0.0",
    "twine>=4.0.0",
    "safety>=2.3.0",
    "bandit>=1.7.0",
    "pip-audit>=2.6.0",
    "sortedcontainers-stubs>=2.4.0",
]
=======
dynamic = ["dependencies"]

[tool.setuptools.dynamic]
dependencies = {file = ["requirements.txt"]}
>>>>>>> 6d6ab1f2

[project.scripts]
launchpad = "launchpad.cli:main"

[project.urls]
Repository = "https://github.com/getsentry/launchpad"
Issues = "https://github.com/getsentry/launchpad/issues"

[tool.hatch.build.targets.wheel]
packages = ["src/launchpad"]

[tool.hatch.build.targets.sdist]
include = [
    "/src",
    "/tests",
    "/README.md",
    "/LICENSE",
]

[tool.black]
line-length = 120
target-version = ["py311"]

[tool.isort]
profile = "black"
line_length = 120
known_first_party = ["launchpad"]

[tool.mypy]
python_version = "3.11"
strict = true
warn_return_any = true
warn_unused_configs = true
disallow_untyped_defs = true
disallow_incomplete_defs = true
check_untyped_defs = true
disallow_untyped_decorators = true
no_implicit_optional = true
warn_redundant_casts = true
warn_unused_ignores = true
warn_no_return = true
warn_unreachable = true
plugins = ["pydantic.mypy"]

[[tool.mypy.overrides]]
module = ["lief.*"]
ignore_missing_imports = true

[[tool.mypy.overrides]]
module = ["confluent_kafka.*"]
ignore_missing_imports = true

[tool.pytest.ini_options]
testpaths = ["tests"]
python_files = "test_*.py"
python_classes = "Test*"
python_functions = "test_*"
addopts = [
    "--strict-markers",
    "--strict-config",
]<|MERGE_RESOLUTION|>--- conflicted
+++ resolved
@@ -25,38 +25,10 @@
     "Topic :: System :: Archiving",
 ]
 requires-python = ">=3.11"
-<<<<<<< HEAD
-dependencies = [
-    "click>=8.1.0",
-    "lief>=0.14.0",
-    "pydantic>=2.0.0",
-    "rich>=13.0.0",
-    "sortedcontainers>=2.4.0",
-    "typing-extensions>=4.8.0",
-]
-
-[project.optional-dependencies]
-dev = [
-    "pytest>=7.4.0",
-    "pytest-mock>=3.11.0",
-    "black>=23.0.0",
-    "isort>=5.12.0",
-    "flake8>=6.0.0",
-    "mypy>=1.5.0",
-    "pre-commit>=3.4.0",
-    "build>=1.0.0",
-    "twine>=4.0.0",
-    "safety>=2.3.0",
-    "bandit>=1.7.0",
-    "pip-audit>=2.6.0",
-    "sortedcontainers-stubs>=2.4.0",
-]
-=======
 dynamic = ["dependencies"]
 
 [tool.setuptools.dynamic]
 dependencies = {file = ["requirements.txt"]}
->>>>>>> 6d6ab1f2
 
 [project.scripts]
 launchpad = "launchpad.cli:main"
