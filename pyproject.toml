[build-system]
requires = ["hatchling"]
build-backend = "hatchling.build"

[project]
name = "app-size-analyzer"
version = "1.0.0"
description = "CLI tool for analyzing iOS and Android app bundle sizes"
readme = "README.md"
license = {file = "LICENSE"}
authors = [
    {name = "Sentry Team", email = "engineering@sentry.io"},
]
classifiers = [
    "Development Status :: 4 - Beta",
    "Environment :: Console",
    "Intended Audience :: Developers",
    "License :: OSI Approved :: MIT License",
    "Operating System :: MacOS",
    "Operating System :: POSIX :: Linux",
    "Programming Language :: Python :: 3",
    "Programming Language :: Python :: 3.11",
    "Programming Language :: Python :: 3.12",
    "Topic :: Software Development :: Build Tools",
    "Topic :: System :: Archiving",
]
requires-python = ">=3.11"
dependencies = [
    "click>=8.1.0",
    "lief>=0.14.0",
    "pydantic>=2.0.0",
    "rich>=13.0.0",
    "typing-extensions>=4.8.0",
]

[project.optional-dependencies]
dev = [
    "pytest>=7.4.0",
    "pytest-mock>=3.11.0",
<<<<<<< HEAD
    "pytest-cov>=4.1.0",
=======
>>>>>>> e0eacfc9
    "black>=23.0.0",
    "isort>=5.12.0",
    "flake8>=6.0.0",
    "mypy>=1.5.0",
    "pre-commit>=3.4.0",
<<<<<<< HEAD
    "build>=1.0.0",
    "twine>=4.0.0",
    "safety>=2.3.0",
    "bandit>=1.7.0",
    "pip-audit>=2.6.0",
=======
>>>>>>> e0eacfc9
]

[project.scripts]
app-size-analyzer = "app_size_analyzer.cli:main"

[project.urls]
Repository = "https://github.com/getsentry/app-size-analyzer"
Issues = "https://github.com/getsentry/app-size-analyzer/issues"

[tool.hatch.build.targets.wheel]
packages = ["src/app_size_analyzer"]

[tool.hatch.build.targets.sdist]
include = [
    "/src",
    "/tests",
    "/README.md",
    "/LICENSE",
]

[tool.black]
line-length = 100
target-version = ["py311"]
include = '\\.pyi?$'

[tool.isort]
profile = "black"
line_length = 100
known_first_party = ["app_size_analyzer"]

[tool.mypy]
python_version = "3.11"
strict = true
warn_return_any = true
warn_unused_configs = true
disallow_untyped_defs = true
disallow_incomplete_defs = true
check_untyped_defs = true
disallow_untyped_decorators = true
no_implicit_optional = true
warn_redundant_casts = true
warn_unused_ignores = true
warn_no_return = true
warn_unreachable = true

[[tool.mypy.overrides]]
module = ["lief.*"]
ignore_missing_imports = true

[tool.pytest.ini_options]
testpaths = ["tests"]
python_files = "test_*.py"
python_classes = "Test*"
python_functions = "test_*"
addopts = [
    "--strict-markers",
    "--strict-config",
]<|MERGE_RESOLUTION|>--- conflicted
+++ resolved
@@ -37,23 +37,16 @@
 dev = [
     "pytest>=7.4.0",
     "pytest-mock>=3.11.0",
-<<<<<<< HEAD
-    "pytest-cov>=4.1.0",
-=======
->>>>>>> e0eacfc9
     "black>=23.0.0",
     "isort>=5.12.0",
     "flake8>=6.0.0",
     "mypy>=1.5.0",
     "pre-commit>=3.4.0",
-<<<<<<< HEAD
     "build>=1.0.0",
     "twine>=4.0.0",
     "safety>=2.3.0",
     "bandit>=1.7.0",
     "pip-audit>=2.6.0",
-=======
->>>>>>> e0eacfc9
 ]
 
 [project.scripts]
