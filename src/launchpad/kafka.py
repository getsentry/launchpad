--- conflicted
+++ resolved
@@ -5,12 +5,8 @@
 import asyncio
 import os
 import time
-<<<<<<< HEAD
-
-from typing import Any, Callable, Dict, List, Mapping, Optional, Sequence
-=======
+
 from typing import Any, Callable, Dict, List, Mapping, Optional
->>>>>>> 865176ef
 
 from arroyo import Message, Topic
 from arroyo.backends.kafka import KafkaConsumer as ArroyoKafkaConsumer
