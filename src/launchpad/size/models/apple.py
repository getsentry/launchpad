"""Apple-specific models for analysis results."""

from __future__ import annotations

from dataclasses import dataclass
from pathlib import Path
from typing import List

from pydantic import BaseModel, ConfigDict, Field

from launchpad.parsers.apple.objc_symbol_type_aggregator import ObjCSymbolTypeGroup
from launchpad.parsers.apple.swift_symbol_type_aggregator import SwiftSymbolTypeGroup
from launchpad.size.models.binary_component import BinaryAnalysis

from .common import BaseAnalysisResults, BaseAppInfo, BaseBinaryAnalysis, FileInfo
from .insights import (
    BaseInsightResult,
    DuplicateFilesInsightResult,
    HermesDebugInfoInsightResult,
    LargeAudioFileInsightResult,
    LargeImageFileInsightResult,
    LargeVideoFileInsightResult,
)


@dataclass
class LooseImageGroup:
    """Group of loose image files with the same canonical name."""

    canonical_name: str
    images: List[FileInfo]

    @property
    def total_size(self) -> int:
        """Total size of all images in this group."""
        return sum(img.size for img in self.images)


class AppleAnalysisResults(BaseAnalysisResults):
    """Complete Apple analysis results."""

    model_config = ConfigDict(frozen=True)

    app_info: AppleAppInfo = Field(..., description="Apple app information")
    binary_analysis: List[MachOBinaryAnalysis] = Field(
        default_factory=list,
        description="Apple binary analysis results",
        exclude=True,
    )
    insights: AppleInsightResults | None = Field(
        description="Generated insights from the analysis",
    )
    download_size: int = Field(..., description="Estimated download size in bytes")
    install_size: int = Field(..., description="Estimated install size in bytes")


class LocalizedStringInsightResult(BaseInsightResult):
    """Results from localized string analysis."""

    files: List[FileInfo] = Field(..., description="Localized strings files exceeding 100KB threshold")


class SmallFilesInsightResult(BaseInsightResult):
    """Results from small files analysis."""

    files: List[FileInfo] = Field(..., description="Files smaller than filesystem block size")
    file_count: int = Field(..., description="Number of small files found")


class LooseImagesInsightResult(BaseInsightResult):
    """Results from loose images analysis."""

    image_groups: List[LooseImageGroup] = Field(
        ..., description="Groups of loose images that could be moved to asset catalogs"
    )
    total_file_count: int = Field(..., description="Total number of loose image files found")


<<<<<<< HEAD
@dataclass
class OptimizableImageFile:
    """Information about an image file that can be optimized."""

    file_info: FileInfo

    current_size: int

    # Minification savings (optimizing current format)
    minify_savings: int = 0
    minified_size: int | None = None

    # HEIC conversion savings (converting to HEIC format)
    conversion_savings: int = 0
    heic_size: int | None = None

    @property
    def potential_savings(self) -> int:
        """Calculate total potential savings from the best optimization."""
        return max(self.minify_savings, self.conversion_savings)

    @property
    def best_optimization_type(self) -> str:
        """Return the optimization type that provides the most savings."""
        if self.conversion_savings > self.minify_savings:
            return "convert_to_heic"
        elif self.minify_savings > 0:
            return "minify"
        else:
            return "none"


class ImageOptimizationInsightResult(BaseInsightResult):
    """Results from image optimization analysis."""

    optimizable_files: List[OptimizableImageFile] = Field(
        ..., description="Files that can be optimized with potential savings"
    )


=======
>>>>>>> 387267a3
class AppleAppInfo(BaseAppInfo):
    """Apple-specific app information."""

    model_config = ConfigDict(frozen=True)

    executable: str = Field(..., description="Main executable name")
    minimum_os_version: str = Field(..., description="Minimum app version")
    supported_platforms: List[str] = Field(default_factory=list, description="Supported platforms")
    sdk_version: str | None = Field(None, description="App SDK version used for build")
    is_simulator: bool = Field(False, description="If the app is a simulator build")
    codesigning_type: str | None = Field(
        None, description="Type of codesigning used (development, adhoc, appstore, enterprise)"
    )
    profile_name: str | None = Field(None, description="Name of the provisioning profile used")
    is_code_signature_valid: bool = Field(True, description="Whether the app's code signature is valid")
    code_signature_errors: List[str] = Field(
        default_factory=list, description="List of code signature validation errors"
    )


class MachOBinaryAnalysis(BaseBinaryAnalysis):
    """Mach-O binary analysis results."""

    model_config = ConfigDict(frozen=True, arbitrary_types_allowed=True)

    binary_path: Path = Field(..., description="Fully qualified path to the binary within the app bundle")
    swift_metadata: SwiftMetadata | None = Field(None, description="Swift-specific metadata")
    binary_analysis: BinaryAnalysis | None = Field(
        None,
        description="Binary component analysis for size categorization",
        exclude=True,
    )
    symbol_info: SymbolInfo | None = Field(None, description="Symbol information", exclude=True)
    objc_method_names: List[str] = Field(default_factory=list, description="Objective-C method names", exclude=True)


class StripBinaryFileInfo(BaseModel):
    """Savings information from stripping a Mach-O binary."""

    file_path: str = Field(..., description="Path to the binary file within the app bundle")
    debug_sections_savings: int = Field(..., ge=0, description="Savings from removing debug sections")
    symbol_table_savings: int = Field(..., ge=0, description="Savings from removing symbol table")
    total_savings: int = Field(..., ge=0, description="Total potential savings in bytes from stripping debug content")


class StripBinaryInsightResult(BaseInsightResult):
    """Results from strip binary analysis."""

    files: List[StripBinaryFileInfo] = Field(..., description="Files that could save size by stripping the binary")
    total_debug_sections_savings: int = Field(..., ge=0, description="Total potential savings from debug sections")
    total_symbol_table_savings: int = Field(..., ge=0, description="Total potential savings from symbol tables")


class SwiftMetadata(BaseModel):
    """Swift-specific metadata extracted from the binary."""

    model_config = ConfigDict(frozen=True)

    protocol_conformances: List[str] = Field(default_factory=list, description="Swift protocol conformance names")


class AppleInsightResults(BaseModel):
    """Collection of all insight results."""

    model_config = ConfigDict(frozen=True)

    duplicate_files: DuplicateFilesInsightResult | None = Field(None, description="Duplicate files analysis")
    large_images: LargeImageFileInsightResult | None = Field(None, description="Large image files analysis")
    large_videos: LargeVideoFileInsightResult | None = Field(None, description="Large video files analysis")
    large_audio: LargeAudioFileInsightResult | None = Field(None, description="Large audio files analysis")
    strip_binary: StripBinaryInsightResult | None = Field(None, description="Strip binary analysis")
    localized_strings: LocalizedStringInsightResult | None = Field(None, description="Localized strings analysis")
    small_files: SmallFilesInsightResult | None = Field(None, description="Small files analysis")
    loose_images: LooseImagesInsightResult | None = Field(
        None, description="Loose images not in asset catalogs analysis"
    )
<<<<<<< HEAD
    image_optimization: ImageOptimizationInsightResult | None = Field(None, description="Image optimization analysis")
=======
>>>>>>> 387267a3
    hermes_debug_info: HermesDebugInfoInsightResult | None = Field(None, description="Hermes debug info analysis")


@dataclass
class SymbolInfo:
    swift_type_groups: List[SwiftSymbolTypeGroup]
    objc_type_groups: List[ObjCSymbolTypeGroup]
    strippable_symbols_size: int = 0

    def get_symbols_by_section(self) -> dict[str, list[tuple[str, str, int, int]]]:
        """Group symbols by their section name.

        Returns:
            Dictionary mapping section names to lists of (module, name, address, size) tuples
        """
        symbols_by_section: dict[str, list[tuple[str, str, int, int]]] = {}

        for group in self.swift_type_groups:
            for symbol in group.symbols:
                section_name = str(symbol.section.name) if symbol.section else "unknown"
                if section_name not in symbols_by_section:
                    symbols_by_section[section_name] = []

                symbols_by_section[section_name].append((group.module, group.type_name, symbol.address, symbol.size))

        for group in self.objc_type_groups:
            for symbol in group.symbols:
                section_name = str(symbol.section.name) if symbol.section else "unknown"
                if section_name not in symbols_by_section:
                    symbols_by_section[section_name] = []

                method_name = group.method_name or "class"
                symbols_by_section[section_name].append((group.class_name, method_name, symbol.address, symbol.size))

        return symbols_by_section<|MERGE_RESOLUTION|>--- conflicted
+++ resolved
@@ -76,7 +76,6 @@
     total_file_count: int = Field(..., description="Total number of loose image files found")
 
 
-<<<<<<< HEAD
 @dataclass
 class OptimizableImageFile:
     """Information about an image file that can be optimized."""
@@ -117,8 +116,6 @@
     )
 
 
-=======
->>>>>>> 387267a3
 class AppleAppInfo(BaseAppInfo):
     """Apple-specific app information."""
 
@@ -195,11 +192,8 @@
     loose_images: LooseImagesInsightResult | None = Field(
         None, description="Loose images not in asset catalogs analysis"
     )
-<<<<<<< HEAD
+    hermes_debug_info: HermesDebugInfoInsightResult | None = Field(None, description="Hermes debug info analysis")
     image_optimization: ImageOptimizationInsightResult | None = Field(None, description="Image optimization analysis")
-=======
->>>>>>> 387267a3
-    hermes_debug_info: HermesDebugInfoInsightResult | None = Field(None, description="Hermes debug info analysis")
 
 
 @dataclass
