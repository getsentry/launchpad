--- conflicted
+++ resolved
@@ -175,12 +175,9 @@
                 ),
                 small_files=self._generate_insight_with_tracing(SmallFilesInsight, insights_input, "small_files"),
                 loose_images=self._generate_insight_with_tracing(LooseImagesInsight, insights_input, "loose_images"),
-<<<<<<< HEAD
                 image_optimization=self._generate_insight_with_tracing(
                     ImageOptimizationInsight, insights_input, "image_optimization"
                 ),
-=======
->>>>>>> 387267a3
             )
 
         results = AppleAnalysisResults(
