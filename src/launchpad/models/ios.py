"""iOS-specific models for analysis results."""

from __future__ import annotations

from typing import List

from pydantic import BaseModel, ConfigDict, Field

<<<<<<< HEAD
from .common import BaseAnalysisResults, BaseAppInfo, BaseBinaryAnalysis
from .range_mapping import RangeMap
=======
from .common import BaseAnalysisResults, BaseAppInfo, BaseBinaryAnalysis, FileAnalysis
from .range_mapping import RangeMap
from .treemap import TreemapResults
>>>>>>> 6d6ab1f2


class SwiftMetadata(BaseModel):
    """Swift-specific metadata extracted from the binary."""

    model_config = ConfigDict(frozen=True)

    classes: List[str] = Field(default_factory=list, description="Swift class names")
    protocols: List[str] = Field(default_factory=list, description="Swift protocol names")
    extensions: List[str] = Field(default_factory=list, description="Swift extension names")
    total_metadata_size: int = Field(default=0, ge=0, description="Total Swift metadata size")


class IOSAppInfo(BaseAppInfo):
    """iOS-specific app information."""

    model_config = ConfigDict(frozen=True)

    executable: str = Field(..., description="Main executable name")
    bundle_id: str = Field(..., description="Bundle identifier")
    minimum_os_version: str = Field(..., description="Minimum iOS version")
    supported_platforms: List[str] = Field(default_factory=list, description="Supported platforms")
    sdk_version: str | None = Field(None, description="iOS SDK version used for build")


class IOSBinaryAnalysis(BaseBinaryAnalysis):
    """iOS-specific binary analysis results."""

    model_config = ConfigDict(frozen=True, arbitrary_types_allowed=True)
<<<<<<< HEAD

    swift_metadata: Optional[SwiftMetadata] = Field(None, description="Swift-specific metadata")
    range_map: Optional[RangeMap] = Field(
        None,
        description="Range mapping for binary content categorization",
        exclude=True,
    )

    @property
    def has_range_mapping(self) -> bool:
        """Check if range mapping is available."""
        return self.range_map is not None

=======

    swift_metadata: SwiftMetadata | None = Field(None, description="Swift-specific metadata")
    range_map: RangeMap | None = Field(
        None,
        description="Range mapping for binary content categorization",
        exclude=True,
    )

    @property
    def has_range_mapping(self) -> bool:
        """Check if range mapping is available."""
        return self.range_map is not None

>>>>>>> 6d6ab1f2
    @property
    def unmapped_size(self) -> int:
        """Get size of unmapped regions, if range mapping is available."""
        if self.range_map is not None:
            return int(self.range_map.unmapped_size)
        return 0

    @property
    def coverage_percentage(self) -> float:
        """Get coverage percentage, if range mapping is available."""
        if self.range_map is not None:
            report = self.range_map.get_coverage_report()
            return float(report.get("coverage_percentage", 0.0))
        return 0.0


class IOSAnalysisResults(BaseAnalysisResults):
    """Complete iOS analysis results."""

    model_config = ConfigDict(frozen=True)

    app_info: IOSAppInfo = Field(..., description="iOS app information")
    file_analysis: FileAnalysis = Field(..., description="File-level analysis results")
    binary_analysis: IOSBinaryAnalysis = Field(..., description="iOS binary analysis results")
<<<<<<< HEAD
=======
    treemap: TreemapResults | None = Field(None, description="Hierarchical size analysis treemap")
>>>>>>> 6d6ab1f2

    @property
    def download_size(self) -> int:
        """Estimated download size"""
<<<<<<< HEAD
        return self.total_size  # TODO: Implement download size calculation
=======
        if self.treemap:
            return self.treemap.total_download_size
        return self.file_analysis.total_size  # TODO: Implement download size calculation
>>>>>>> 6d6ab1f2

    @property
    def install_size(self) -> int:
        """Estimated install size"""
<<<<<<< HEAD
        return self.total_size  # TODO: Implement install size calculation


# Backwards compatibility aliases - can be removed once all references are updated
AppInfo = IOSAppInfo
BinaryAnalysis = IOSBinaryAnalysis
AnalysisResults = IOSAnalysisResults
=======
        if self.treemap:
            return self.treemap.total_install_size
        return self.file_analysis.total_size  # TODO: Implement install size calculation
>>>>>>> 6d6ab1f2
<|MERGE_RESOLUTION|>--- conflicted
+++ resolved
@@ -6,14 +6,9 @@
 
 from pydantic import BaseModel, ConfigDict, Field
 
-<<<<<<< HEAD
 from .common import BaseAnalysisResults, BaseAppInfo, BaseBinaryAnalysis
 from .range_mapping import RangeMap
-=======
-from .common import BaseAnalysisResults, BaseAppInfo, BaseBinaryAnalysis, FileAnalysis
-from .range_mapping import RangeMap
 from .treemap import TreemapResults
->>>>>>> 6d6ab1f2
 
 
 class SwiftMetadata(BaseModel):
@@ -43,21 +38,6 @@
     """iOS-specific binary analysis results."""
 
     model_config = ConfigDict(frozen=True, arbitrary_types_allowed=True)
-<<<<<<< HEAD
-
-    swift_metadata: Optional[SwiftMetadata] = Field(None, description="Swift-specific metadata")
-    range_map: Optional[RangeMap] = Field(
-        None,
-        description="Range mapping for binary content categorization",
-        exclude=True,
-    )
-
-    @property
-    def has_range_mapping(self) -> bool:
-        """Check if range mapping is available."""
-        return self.range_map is not None
-
-=======
 
     swift_metadata: SwiftMetadata | None = Field(None, description="Swift-specific metadata")
     range_map: RangeMap | None = Field(
@@ -71,7 +51,6 @@
         """Check if range mapping is available."""
         return self.range_map is not None
 
->>>>>>> 6d6ab1f2
     @property
     def unmapped_size(self) -> int:
         """Get size of unmapped regions, if range mapping is available."""
@@ -94,37 +73,19 @@
     model_config = ConfigDict(frozen=True)
 
     app_info: IOSAppInfo = Field(..., description="iOS app information")
-    file_analysis: FileAnalysis = Field(..., description="File-level analysis results")
     binary_analysis: IOSBinaryAnalysis = Field(..., description="iOS binary analysis results")
-<<<<<<< HEAD
-=======
     treemap: TreemapResults | None = Field(None, description="Hierarchical size analysis treemap")
->>>>>>> 6d6ab1f2
 
     @property
     def download_size(self) -> int:
         """Estimated download size"""
-<<<<<<< HEAD
-        return self.total_size  # TODO: Implement download size calculation
-=======
         if self.treemap:
             return self.treemap.total_download_size
         return self.file_analysis.total_size  # TODO: Implement download size calculation
->>>>>>> 6d6ab1f2
 
     @property
     def install_size(self) -> int:
         """Estimated install size"""
-<<<<<<< HEAD
-        return self.total_size  # TODO: Implement install size calculation
-
-
-# Backwards compatibility aliases - can be removed once all references are updated
-AppInfo = IOSAppInfo
-BinaryAnalysis = IOSBinaryAnalysis
-AnalysisResults = IOSAnalysisResults
-=======
         if self.treemap:
             return self.treemap.total_install_size
-        return self.file_analysis.total_size  # TODO: Implement install size calculation
->>>>>>> 6d6ab1f2
+        return self.file_analysis.total_size  # TODO: Implement install size calculation