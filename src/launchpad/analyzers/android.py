--- conflicted
+++ resolved
@@ -1,10 +1,5 @@
 from __future__ import annotations
 
-<<<<<<< HEAD
-import time
-
-=======
->>>>>>> 905e9b01
 from datetime import datetime, timezone
 from typing import Any
 
@@ -73,6 +68,7 @@
             app_info=app_info,
             treemap=treemap,
             file_analysis=file_analysis,
+            analysis_duration=None,
         )
 
     def _get_file_analysis(self, apks: list[APK]) -> FileAnalysis:
