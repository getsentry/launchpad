--- conflicted
+++ resolved
@@ -1,12 +1,8 @@
 from __future__ import annotations
 
-<<<<<<< HEAD
 from launchpad.models.common import FileAnalysis
 
-from ..artifacts import APK
-=======
 from ..artifacts import AndroidArtifact
->>>>>>> 6d13f0c0
 from ..models.android import AndroidAnalysisResults, AndroidAppInfo
 
 
