--- conflicted
+++ resolved
@@ -14,27 +14,16 @@
     DuplicateFileGroup,
     FileAnalysis,
     FileInfo,
-<<<<<<< HEAD
-=======
     IOSAnalysisResults,
     IOSAppInfo,
     IOSBinaryAnalysis,
     TreemapResults,
->>>>>>> 6d6ab1f2
 )
 from ..parsers.ios.macho_parser import MachOParser
 from ..parsers.ios.range_mapping_builder import RangeMappingBuilder
-from ..utils.file_utils import (
-    calculate_file_hash,
-    get_file_size,
-)
+from ..utils.file_utils import calculate_file_hash, get_file_size
 from ..utils.logging import get_logger
-<<<<<<< HEAD
-from .macho_parser import MachOParser
-from .range_mapping_builder import RangeMappingBuilder
-=======
 from ..utils.treemap_builder import TreemapBuilder
->>>>>>> 6d6ab1f2
 
 logger = get_logger(__name__)
 
@@ -48,10 +37,7 @@
         skip_swift_metadata: bool = False,
         skip_symbols: bool = False,
         enable_range_mapping: bool = True,
-<<<<<<< HEAD
-=======
         enable_treemap: bool = True,
->>>>>>> 6d6ab1f2
     ) -> None:
         """Initialize the iOS analyzer.
 
@@ -60,19 +46,13 @@
             skip_swift_metadata: Skip Swift metadata extraction for faster analysis
             skip_symbols: Skip symbol extraction for faster analysis
             enable_range_mapping: Enable range mapping for binary content categorization
-<<<<<<< HEAD
-=======
             enable_treemap: Enable treemap generation for hierarchical size analysis
->>>>>>> 6d6ab1f2
         """
         self.working_dir = working_dir
         self.skip_swift_metadata = skip_swift_metadata
         self.skip_symbols = skip_symbols
         self.enable_range_mapping = enable_range_mapping
-<<<<<<< HEAD
-=======
         self.enable_treemap = enable_treemap
->>>>>>> 6d6ab1f2
         self._temp_dirs: List[Path] = []
 
     def analyze(self, input_path: Path) -> IOSAnalysisResults:
@@ -90,34 +70,10 @@
         """
         logger.info(f"Starting iOS analysis of {input_path}")
 
-<<<<<<< HEAD
-        try:
-            # Prepare app bundle for analysis
-            app_bundle_path = self._prepare_app_bundle(input_path)
-
-            # Extract basic app information
-            app_info = self._extract_app_info(app_bundle_path)
-            logger.info(f"Analyzing app: {app_info.name} v{app_info.version}")
-
-            # Analyze files in the bundle
-            file_analysis = self._analyze_files(app_bundle_path)
-            logger.info(f"Found {file_analysis.file_count} files, " f"total size: {file_analysis.total_size} bytes")
-
-            # Analyze the main executable binary
-            binary_analysis = self._analyze_binary(app_bundle_path, app_info.executable)
-            logger.info(f"Binary analysis complete, " f"executable size: {binary_analysis.executable_size} bytes")
-
-            return AnalysisResults(
-                app_info=app_info,
-                file_analysis=file_analysis,
-                binary_analysis=binary_analysis,
-            )
-=======
         analysis_start_time = time.time()
 
         # TODO: Add vaildation to ensure is xcarchive (or support other formats)
         artifact = ZippedXCArchive(input_path.read_bytes())
->>>>>>> 6d6ab1f2
 
         # Extract basic app information
         app_info = self._extract_app_info(artifact)
@@ -268,10 +224,7 @@
                 architectures=[],
                 linked_libraries=[],
                 sections={},
-<<<<<<< HEAD
-=======
                 swift_metadata=None,
->>>>>>> 6d6ab1f2
                 range_map=None,
             )
 
@@ -289,35 +242,17 @@
 
             # Create parser for this binary
             parser = MachOParser(binary)
-<<<<<<< HEAD
 
             # Extract basic information using the parser
             architectures = parser.extract_architectures()
             linked_libraries = parser.extract_linked_libraries()
             sections = parser.extract_sections()
 
-            # Extract symbols if requested
-            symbols = []
-            if not self.skip_symbols:
-                symbols = parser.extract_symbols()
-=======
-
-            # Extract basic information using the parser
-            architectures = parser.extract_architectures()
-            linked_libraries = parser.extract_linked_libraries()
-            sections = parser.extract_sections()
->>>>>>> 6d6ab1f2
-
             # Extract Swift metadata if requested
             # TODO: Implement Swift metadata extraction
             swift_metadata = None
-<<<<<<< HEAD
-            if not self.skip_swift_metadata:
-                swift_metadata = parser.extract_swift_metadata()
-=======
             # if not self.skip_swift_metadata:
             #     swift_metadata = parser.extract_swift_metadata()
->>>>>>> 6d6ab1f2
 
             # Create range mapping if enabled
             range_map = None
@@ -330,10 +265,7 @@
                 architectures=architectures,
                 linked_libraries=linked_libraries,
                 sections=sections,
-<<<<<<< HEAD
-=======
                 swift_metadata=swift_metadata,
->>>>>>> 6d6ab1f2
                 range_map=range_map,
             )
 
@@ -344,20 +276,6 @@
                 architectures=[],
                 linked_libraries=[],
                 sections={},
-<<<<<<< HEAD
-                range_map=None,
-            )
-
-    def _cleanup(self) -> None:
-        """Clean up temporary directories."""
-        for temp_dir in self._temp_dirs:
-            try:
-                cleanup_directory(temp_dir)
-            except Exception as e:
-                logger.warning(f"Failed to cleanup {temp_dir}: {e}")
-        self._temp_dirs.clear()
-=======
                 swift_metadata=None,
                 range_map=None,
-            )
->>>>>>> 6d6ab1f2
+            )