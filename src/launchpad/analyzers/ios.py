"""iOS app bundle analyzer using LIEF for Mach-O parsing."""

from __future__ import annotations

import plistlib
import time
from collections import defaultdict
from pathlib import Path
from typing import Dict, List

import lief

<<<<<<< HEAD
from ..models import (
    AnalysisResults,
    AppInfo,
    BinaryAnalysis,
    DuplicateFileGroup,
    FileAnalysis,
    FileInfo,
)
from ..models.treemap import TreemapResults
=======
from launchpad.models.ios import IOSAnalysisResults, IOSAppInfo

from ..models import DuplicateFileGroup, FileAnalysis, FileInfo, IOSBinaryAnalysis
>>>>>>> 5e34b457
from ..utils.file_utils import (
    calculate_file_hash,
    cleanup_directory,
    create_temp_directory,
    extract_archive,
    find_app_bundle,
    get_file_size,
)
from ..utils.logging import get_logger
<<<<<<< HEAD
from ..utils.treemap_builder import TreemapBuilder
=======
>>>>>>> 5e34b457
from .macho_parser import MachOParser
from .range_mapping_builder import RangeMappingBuilder

logger = get_logger(__name__)


class IOSAnalyzer:
    """Analyzer for iOS app bundles (.xcarchive directories)."""

    def __init__(
        self,
        working_dir: Path | None = None,
        skip_swift_metadata: bool = False,
        skip_symbols: bool = False,
        enable_range_mapping: bool = True,
<<<<<<< HEAD
        enable_treemap: bool = True,
=======
>>>>>>> 5e34b457
    ) -> None:
        """Initialize the iOS analyzer.

        Args:
            working_dir: Directory for temporary files (None for system temp)
            skip_swift_metadata: Skip Swift metadata extraction for faster analysis
            skip_symbols: Skip symbol extraction for faster analysis
            enable_range_mapping: Enable range mapping for binary content categorization
<<<<<<< HEAD
            enable_treemap: Enable treemap generation for hierarchical size analysis
=======
>>>>>>> 5e34b457
        """
        self.working_dir = working_dir
        self.skip_swift_metadata = skip_swift_metadata
        self.skip_symbols = skip_symbols
        self.enable_range_mapping = enable_range_mapping
<<<<<<< HEAD
        self.enable_treemap = enable_treemap
=======
>>>>>>> 5e34b457
        self._temp_dirs: List[Path] = []

    def analyze(self, input_path: Path) -> IOSAnalysisResults:
        """Analyze an iOS app bundle.

        Args:
            input_path: Path to zip archive

        Returns:
            Complete analysis results

        Raises:
            ValueError: If input is not a valid iOS app bundle
            RuntimeError: If analysis fails
        """
        logger.info(f"Starting iOS analysis of {input_path}")
        start_time = time.time()

        analysis_start_time = time.time()

        try:
            # Prepare app bundle for analysis
            app_bundle_path = self._prepare_app_bundle(input_path)

            # Extract basic app information
            app_info = self._extract_app_info(app_bundle_path)
            logger.info(f"Analyzing app: {app_info.name} v{app_info.version}")

            # Analyze files in the bundle
            file_analysis = self._analyze_files(app_bundle_path)
            logger.info(f"Found {file_analysis.file_count} files, " f"total size: {file_analysis.total_size} bytes")
<<<<<<< HEAD

            # Generate treemap if enabled
            treemap_results = None
            if self.enable_treemap:
                treemap_results = self._generate_treemap(app_info, file_analysis)
                logger.info(f"Generated treemap with {treemap_results.file_count} files")
=======
>>>>>>> 5e34b457

            # Analyze the main executable binary
            binary_analysis = self._analyze_binary(app_bundle_path, app_info.executable)
            logger.info(f"Binary analysis complete, " f"executable size: {binary_analysis.executable_size} bytes")
<<<<<<< HEAD

            # Calculate analysis duration
            analysis_duration = time.time() - start_time
=======
>>>>>>> 5e34b457

            return IOSAnalysisResults(
                app_info=app_info,
                file_analysis=file_analysis,
                binary_analysis=binary_analysis,
<<<<<<< HEAD
                treemap=treemap_results,
                analysis_duration=analysis_duration,
=======
                analysis_duration=time.time() - analysis_start_time,
>>>>>>> 5e34b457
            )

        finally:
            self._cleanup()

    def _prepare_app_bundle(self, input_path: Path) -> Path:
        """Prepare the app bundle for analysis, extracting if necessary.

        Args:
            input_path: Input path (could be .app, .ipa, or .zip)

        Returns:
            Path to the .app bundle directory
        """

        logger.debug("Extracting archive to temporary directory")
        temp_dir = create_temp_directory("ios-analysis-")
        self._temp_dirs.append(temp_dir)

        extract_archive(input_path, temp_dir)
        return find_app_bundle(temp_dir, platform="ios")

    def _extract_app_info(self, app_bundle_path: Path) -> IOSAppInfo:
        """Extract basic app information from Info.plist.

        Args:
            app_bundle_path: Path to the .app bundle

        Returns:
            App information

        Raises:
            RuntimeError: If Info.plist cannot be read
        """
        info_plist_path = app_bundle_path / "Info.plist"

        if not info_plist_path.exists():
            raise RuntimeError(f"Info.plist not found in {app_bundle_path}")

        try:
            with open(info_plist_path, "rb") as f:
                plist_data = plistlib.load(f)

            return IOSAppInfo(
                name=plist_data.get("CFBundleDisplayName") or plist_data.get("CFBundleName", "Unknown"),
                bundle_id=plist_data.get("CFBundleIdentifier", "unknown.bundle.id"),
                version=plist_data.get("CFBundleShortVersionString", "Unknown"),
                build=plist_data.get("CFBundleVersion", "Unknown"),
                executable=plist_data.get("CFBundleExecutable", "Unknown"),
                minimum_os_version=plist_data.get("MinimumOSVersion", "Unknown"),
                supported_platforms=plist_data.get("CFBundleSupportedPlatforms", []),
                sdk_version=plist_data.get("DTSDKName"),
            )

        except Exception as e:
            raise RuntimeError(f"Failed to parse Info.plist: {e}")

    def _analyze_files(self, app_bundle_path: Path) -> FileAnalysis:
        """Analyze all files in the app bundle.

        Args:
            app_bundle_path: Path to the .app bundle

        Returns:
            File analysis results
        """
        logger.debug("Analyzing files in app bundle")

        files: List[FileInfo] = []
        files_by_type: Dict[str, List[FileInfo]] = defaultdict(list)
        files_by_hash: Dict[str, List[FileInfo]] = defaultdict(list)
        total_size = 0

        # Walk through all files in the bundle
        for file_path in app_bundle_path.rglob("*"):
            if not file_path.is_file():
                continue

            relative_path = file_path.relative_to(app_bundle_path)
            file_size = get_file_size(file_path)
            file_type = file_path.suffix.lower().lstrip(".")

            # Calculate hash for duplicate detection
            file_hash = calculate_file_hash(file_path, algorithm="md5")

            file_info = FileInfo(
                path=str(relative_path),
                size=file_size,
                file_type=file_type or "unknown",
                hash_md5=file_hash,
            )

            files.append(file_info)
            files_by_type[file_info.file_type].append(file_info)
            files_by_hash[file_hash].append(file_info)
            total_size += file_size

        # Find duplicate files
        duplicate_groups: List[DuplicateFileGroup] = []
        for file_hash, file_list in files_by_hash.items():
            if len(file_list) > 1:
                # Calculate potential savings (all files except one)
                total_file_size = sum(f.size for f in file_list)
                savings = total_file_size - file_list[0].size

                if savings > 0:  # Only include if there are actual savings
                    duplicate_groups.append(
                        DuplicateFileGroup(
                            files=file_list,
                            potential_savings=savings,
                        )
                    )

        # Sort files by size for largest files list
        largest_files = sorted(files, key=lambda f: f.size, reverse=True)[:20]

        # Sort duplicate groups by potential savings
        duplicate_groups.sort(key=lambda g: g.potential_savings, reverse=True)

        return FileAnalysis(
            total_size=total_size,
            file_count=len(files),
            files_by_type=dict(files_by_type),
            duplicate_files=duplicate_groups,
            largest_files=largest_files,
        )

<<<<<<< HEAD
    def _generate_treemap(self, app_info: AppInfo, file_analysis: FileAnalysis) -> TreemapResults:
        """Generate treemap for hierarchical size analysis.

        Args:
            app_info: App information
            file_analysis: File analysis results

        Returns:
            Treemap results
        """
        logger.debug("Generating treemap for file hierarchy")

        treemap_builder = TreemapBuilder(app_name=app_info.name, platform="ios")
        return treemap_builder.build_file_treemap(file_analysis)

    def _analyze_binary(self, app_bundle_path: Path, executable_name: str) -> BinaryAnalysis:
=======
    def _analyze_binary(self, app_bundle_path: Path, executable_name: str) -> IOSBinaryAnalysis:
>>>>>>> 5e34b457
        """Analyze the main executable binary using LIEF.

        Args:
            app_bundle_path: Path to the .app bundle
            executable_name: Name of the main executable

        Returns:
            Binary analysis results
        """
        executable_path = app_bundle_path / executable_name

        if not executable_path.exists():
            logger.warning(f"Executable not found: {executable_path}")
            return IOSBinaryAnalysis(
                executable_size=0,
                architectures=[],
                linked_libraries=[],
                symbols=[],
                swift_metadata=None,
                sections={},
                range_map=None,
            )

        logger.debug(f"Analyzing binary: {executable_path}")

        try:
            fat_binary = lief.MachO.parse(str(executable_path))

            if fat_binary is None or fat_binary.size == 0:
                raise RuntimeError("Failed to parse binary with LIEF")

            binary = fat_binary.at(0)
            executable_size = get_file_size(executable_path)

            # Create parser for this binary
            parser = MachOParser(binary)
<<<<<<< HEAD

            # Extract basic information using the parser
            architectures = parser.extract_architectures()
            linked_libraries = parser.extract_linked_libraries()
            sections = parser.extract_sections()

            # Extract symbols if requested
            symbols = []
            if not self.skip_symbols:
                symbols = parser.extract_symbols()
=======

            # Extract basic information using the parser
            architectures = parser.extract_architectures()
            linked_libraries = parser.extract_linked_libraries()
            sections = parser.extract_sections()
>>>>>>> 5e34b457

            # Extract Swift metadata if requested
            # TODO: Implement Swift metadata extraction
            swift_metadata = None
<<<<<<< HEAD
            if not self.skip_swift_metadata:
                swift_metadata = parser.extract_swift_metadata()

            # Create range mapping if enabled
            range_map = None
            if self.enable_range_mapping:
                range_builder = RangeMappingBuilder(parser, executable_size)
                range_map = range_builder.build_range_mapping()
=======
            # if not self.skip_swift_metadata:
            #     swift_metadata = parser.extract_swift_metadata()
>>>>>>> 5e34b457

            # Create range mapping if enabled
            range_map = None
            if self.enable_range_mapping:
                range_builder = RangeMappingBuilder(parser, executable_size)
                range_map = range_builder.build_range_mapping()

            return IOSBinaryAnalysis(
                executable_size=executable_size,
                architectures=architectures,
                linked_libraries=linked_libraries,
                swift_metadata=swift_metadata,
                sections=sections,
                range_map=range_map,
            )

        except Exception as e:
            logger.error(f"Failed to analyze binary: {e}")
            return IOSBinaryAnalysis(
                executable_size=get_file_size(executable_path),
                architectures=[],
                linked_libraries=[],
                swift_metadata=None,
                sections={},
                range_map=None,
            )

    def _cleanup(self) -> None:
        """Clean up temporary directories."""
        for temp_dir in self._temp_dirs:
            try:
                cleanup_directory(temp_dir)
            except Exception as e:
                logger.warning(f"Failed to cleanup {temp_dir}: {e}")
        self._temp_dirs.clear()<|MERGE_RESOLUTION|>--- conflicted
+++ resolved
@@ -10,21 +10,10 @@
 
 import lief
 
-<<<<<<< HEAD
-from ..models import (
-    AnalysisResults,
-    AppInfo,
-    BinaryAnalysis,
-    DuplicateFileGroup,
-    FileAnalysis,
-    FileInfo,
-)
-from ..models.treemap import TreemapResults
-=======
 from launchpad.models.ios import IOSAnalysisResults, IOSAppInfo
+from launchpad.models.treemap import TreemapResults
 
 from ..models import DuplicateFileGroup, FileAnalysis, FileInfo, IOSBinaryAnalysis
->>>>>>> 5e34b457
 from ..utils.file_utils import (
     calculate_file_hash,
     cleanup_directory,
@@ -34,10 +23,7 @@
     get_file_size,
 )
 from ..utils.logging import get_logger
-<<<<<<< HEAD
 from ..utils.treemap_builder import TreemapBuilder
-=======
->>>>>>> 5e34b457
 from .macho_parser import MachOParser
 from .range_mapping_builder import RangeMappingBuilder
 
@@ -53,10 +39,7 @@
         skip_swift_metadata: bool = False,
         skip_symbols: bool = False,
         enable_range_mapping: bool = True,
-<<<<<<< HEAD
         enable_treemap: bool = True,
-=======
->>>>>>> 5e34b457
     ) -> None:
         """Initialize the iOS analyzer.
 
@@ -65,19 +48,13 @@
             skip_swift_metadata: Skip Swift metadata extraction for faster analysis
             skip_symbols: Skip symbol extraction for faster analysis
             enable_range_mapping: Enable range mapping for binary content categorization
-<<<<<<< HEAD
             enable_treemap: Enable treemap generation for hierarchical size analysis
-=======
->>>>>>> 5e34b457
         """
         self.working_dir = working_dir
         self.skip_swift_metadata = skip_swift_metadata
         self.skip_symbols = skip_symbols
         self.enable_range_mapping = enable_range_mapping
-<<<<<<< HEAD
         self.enable_treemap = enable_treemap
-=======
->>>>>>> 5e34b457
         self._temp_dirs: List[Path] = []
 
     def analyze(self, input_path: Path) -> IOSAnalysisResults:
@@ -94,7 +71,6 @@
             RuntimeError: If analysis fails
         """
         logger.info(f"Starting iOS analysis of {input_path}")
-        start_time = time.time()
 
         analysis_start_time = time.time()
 
@@ -109,36 +85,23 @@
             # Analyze files in the bundle
             file_analysis = self._analyze_files(app_bundle_path)
             logger.info(f"Found {file_analysis.file_count} files, " f"total size: {file_analysis.total_size} bytes")
-<<<<<<< HEAD
 
             # Generate treemap if enabled
             treemap_results = None
             if self.enable_treemap:
                 treemap_results = self._generate_treemap(app_info, file_analysis)
                 logger.info(f"Generated treemap with {treemap_results.file_count} files")
-=======
->>>>>>> 5e34b457
 
             # Analyze the main executable binary
             binary_analysis = self._analyze_binary(app_bundle_path, app_info.executable)
             logger.info(f"Binary analysis complete, " f"executable size: {binary_analysis.executable_size} bytes")
-<<<<<<< HEAD
-
-            # Calculate analysis duration
-            analysis_duration = time.time() - start_time
-=======
->>>>>>> 5e34b457
 
             return IOSAnalysisResults(
                 app_info=app_info,
                 file_analysis=file_analysis,
                 binary_analysis=binary_analysis,
-<<<<<<< HEAD
+                analysis_duration=time.time() - analysis_start_time,
                 treemap=treemap_results,
-                analysis_duration=analysis_duration,
-=======
-                analysis_duration=time.time() - analysis_start_time,
->>>>>>> 5e34b457
             )
 
         finally:
@@ -266,8 +229,7 @@
             largest_files=largest_files,
         )
 
-<<<<<<< HEAD
-    def _generate_treemap(self, app_info: AppInfo, file_analysis: FileAnalysis) -> TreemapResults:
+    def _generate_treemap(self, app_info: IOSAppInfo, file_analysis: FileAnalysis) -> TreemapResults:
         """Generate treemap for hierarchical size analysis.
 
         Args:
@@ -282,10 +244,7 @@
         treemap_builder = TreemapBuilder(app_name=app_info.name, platform="ios")
         return treemap_builder.build_file_treemap(file_analysis)
 
-    def _analyze_binary(self, app_bundle_path: Path, executable_name: str) -> BinaryAnalysis:
-=======
     def _analyze_binary(self, app_bundle_path: Path, executable_name: str) -> IOSBinaryAnalysis:
->>>>>>> 5e34b457
         """Analyze the main executable binary using LIEF.
 
         Args:
@@ -303,9 +262,8 @@
                 executable_size=0,
                 architectures=[],
                 linked_libraries=[],
-                symbols=[],
+                sections={},
                 swift_metadata=None,
-                sections={},
                 range_map=None,
             )
 
@@ -322,54 +280,30 @@
 
             # Create parser for this binary
             parser = MachOParser(binary)
-<<<<<<< HEAD
 
             # Extract basic information using the parser
             architectures = parser.extract_architectures()
             linked_libraries = parser.extract_linked_libraries()
             sections = parser.extract_sections()
 
-            # Extract symbols if requested
-            symbols = []
-            if not self.skip_symbols:
-                symbols = parser.extract_symbols()
-=======
-
-            # Extract basic information using the parser
-            architectures = parser.extract_architectures()
-            linked_libraries = parser.extract_linked_libraries()
-            sections = parser.extract_sections()
->>>>>>> 5e34b457
-
             # Extract Swift metadata if requested
             # TODO: Implement Swift metadata extraction
             swift_metadata = None
-<<<<<<< HEAD
-            if not self.skip_swift_metadata:
-                swift_metadata = parser.extract_swift_metadata()
+            # if not self.skip_swift_metadata:
+            #     swift_metadata = parser.extract_swift_metadata()
 
             # Create range mapping if enabled
             range_map = None
             if self.enable_range_mapping:
                 range_builder = RangeMappingBuilder(parser, executable_size)
                 range_map = range_builder.build_range_mapping()
-=======
-            # if not self.skip_swift_metadata:
-            #     swift_metadata = parser.extract_swift_metadata()
->>>>>>> 5e34b457
-
-            # Create range mapping if enabled
-            range_map = None
-            if self.enable_range_mapping:
-                range_builder = RangeMappingBuilder(parser, executable_size)
-                range_map = range_builder.build_range_mapping()
 
             return IOSBinaryAnalysis(
                 executable_size=executable_size,
                 architectures=architectures,
                 linked_libraries=linked_libraries,
+                sections=sections,
                 swift_metadata=swift_metadata,
-                sections=sections,
                 range_map=range_map,
             )
 
@@ -379,8 +313,8 @@
                 executable_size=get_file_size(executable_path),
                 architectures=[],
                 linked_libraries=[],
+                sections={},
                 swift_metadata=None,
-                sections={},
                 range_map=None,
             )
 
